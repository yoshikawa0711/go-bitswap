package peermanager

import (
	"bytes"
	"fmt"

	cid "github.com/ipfs/go-cid"
	peer "github.com/libp2p/go-libp2p-core/peer"
)

// Gauge can be used to keep track of a metric that increases and decreases
// incrementally. It is used by the peerWantManager to track the number of
// want-blocks that are active (ie sent but no response received)
type Gauge interface {
	Inc()
	Dec()
}

type wantType bool

const (
	wantTypeHave  wantType = false
	wantTypeBlock wantType = true
)

type wantInfo struct {
	sessions map[uint64]struct{}
	tp       wantType
}

// peerWantManager keeps track of which want-haves and want-blocks have been
// sent to each peer, so that the PeerManager doesn't send duplicates.
type peerWantManager struct {
	// peerWants maps peers to outstanding wants.
	// A peer's wants is the _union_ of the broadcast wants and the wants in
	// this list.
	peerWants map[peer.ID]*peerWant

	// Reverse index of all wants in peerWants.
	wantPeers map[cid.Cid]map[peer.ID]struct{}

	// broadcastWants tracks all the current broadcast wants.
	broadcastWants cidSessSet

	// Keeps track of the number of active want-haves & want-blocks
	wantGauge Gauge
	// Keeps track of the number of active want-blocks
	wantBlockGauge Gauge
}

type peerWant struct {
	wants     map[cid.Cid]*wantInfo
	peerQueue PeerQueue
}

// New creates a new peerWantManager with a Gauge that keeps track of the
// number of active want-blocks (ie sent but no response received)
func newPeerWantManager(wantGauge Gauge, wantBlockGauge Gauge) *peerWantManager {
	return &peerWantManager{
		broadcastWants: newCidSessSet(),
		peerWants:      make(map[peer.ID]*peerWant),
		wantPeers:      make(map[cid.Cid]map[peer.ID]struct{}),
		wantGauge:      wantGauge,
		wantBlockGauge: wantBlockGauge,
	}
}

// addPeer adds a peer whose wants we need to keep track of. It sends the
// current list of broadcast wants to the peer.
func (pwm *peerWantManager) addPeer(peerQueue PeerQueue, p peer.ID) {
	if _, ok := pwm.peerWants[p]; ok {
		return
	}

	pwm.peerWants[p] = &peerWant{
		wants:     make(map[cid.Cid]*wantInfo),
		peerQueue: peerQueue,
	}

	// Broadcast any live want-haves to the newly connected peer
	if pwm.broadcastWants.len() > 0 {
		wants := pwm.broadcastWants.keys()
		peerQueue.AddBroadcastWantHaves(wants)
	}
}

// RemovePeer removes a peer and its associated wants from tracking
func (pwm *peerWantManager) removePeer(p peer.ID) {
	pws, ok := pwm.peerWants[p]
	if !ok {
		return
	}

<<<<<<< HEAD
	for c, wi := range pws.wants {
		// Clean up wants from the reverse index
		removedLastPeer := pwm.reverseIndexRemove(c, p)
		if !removedLastPeer {
			continue
		}

		// Decrement the want gauges
		if wi.tp == wantTypeBlock {
			pwm.wantBlockGauge.Dec()
		}
		if !pwm.broadcastWants.has(c) {
=======
	// Clean up want-blocks
	_ = pws.wantBlocks.ForEach(func(c cid.Cid) error {
		// Clean up want-blocks from the reverse index
		pwm.reverseIndexRemove(c, p)

		// Decrement the gauges by the number of pending want-blocks to the peer
		peerCounts := pwm.wantPeerCounts(c)
		if peerCounts.wantBlock == 0 {
			pwm.wantBlockGauge.Dec()
		}
		if !peerCounts.wanted() {
			pwm.wantGauge.Dec()
		}

		return nil
	})

	// Clean up want-haves
	_ = pws.wantHaves.ForEach(func(c cid.Cid) error {
		// Clean up want-haves from the reverse index
		pwm.reverseIndexRemove(c, p)

		// Decrement the gauge by the number of pending want-haves to the peer
		peerCounts := pwm.wantPeerCounts(c)
		if !peerCounts.wanted() {
>>>>>>> f29c774e
			pwm.wantGauge.Dec()
		}
	}

	delete(pwm.peerWants, p)
}

// broadcastWantHaves sends want-haves to any peers that have not yet been sent them.
func (pwm *peerWantManager) broadcastWantHaves(sid uint64, wantHaves []cid.Cid) {
	unsent := make([]cid.Cid, 0, len(wantHaves))
	for _, c := range wantHaves {
		// Add the broadcast want for this session
		isNew := pwm.broadcastWants.add(c, sid)

		// If this want hadn't already been sent, broadcast it
		if isNew {
			unsent = append(unsent, c)
		}

		// If no peer has a pending want for the key
		if _, ok := pwm.wantPeers[c]; !ok {
			// Increment the total wants gauge
			pwm.wantGauge.Inc()
		}
	}

	if len(unsent) == 0 {
		return
	}

	// Allocate a single buffer to filter broadcast wants for each peer
	bcstWantsBuffer := make([]cid.Cid, 0, len(unsent))

	// Send broadcast wants to each peer
	for _, pws := range pwm.peerWants {
		peerUnsent := bcstWantsBuffer[:0]
		for _, c := range unsent {
			// If we've already sent a want to this peer, skip them.
			if _, ok := pws.wants[c]; !ok {
				peerUnsent = append(peerUnsent, c)
			}
		}

		if len(peerUnsent) > 0 {
			pws.peerQueue.AddBroadcastWantHaves(peerUnsent)
		}
	}
}

// sendWants only sends the peer the want-blocks and want-haves that have not
// already been sent to it.
func (pwm *peerWantManager) sendWants(sid uint64, p peer.ID, wantBlocks []cid.Cid, wantHaves []cid.Cid) {
	// Get the existing want-blocks and want-haves for the peer
	pws, ok := pwm.peerWants[p]
	if !ok {
		return
	}

	// Iterate over the requested want-blocks
	fltWantBlks := make([]cid.Cid, 0, len(wantBlocks))
	for _, c := range wantBlocks {
<<<<<<< HEAD
		// Record that the CID was sent to the peer as a want-block
		wi, exists := pws.wants[c]
		sendWantBlock := !exists

		// If a want for this CID has already been sent to the peer
		if exists {
			// Add this session to the sessions who've sent the want
			wi.sessions[sid] = struct{}{}

			// If it was a want-have
			if wi.tp == wantTypeHave {
				// Change it to be a want-block
				wi.tp = wantTypeBlock
				// Be sure to send want-block
				sendWantBlock = true
			}
		} else {
			// A want has not been sent to the peer for this CID, so create wantInfo
			pws.wants[c] = &wantInfo{
				tp: wantTypeBlock,
				sessions: map[uint64]struct{}{
					sid: struct{}{},
				},
			}
		}

		// Check if a want-block for the CID has already been sent to the peer
		if !sendWantBlock {
			continue
		}

		// Add the CID to the results
		fltWantBlks = append(fltWantBlks, c)

		// Update the reverse index
		peers := pwm.reverseIndexAdd(c, p)

		// If this is the only peer that sent a want for the CID
		// or if no other peers sent want-block (they only sent want-have),
		// increment the want-block gauge
		if len(peers) == 1 || !pwm.otherPeerSentWantBlock(c, peers, p) {
			pwm.wantBlockGauge.Inc()
		}

		// If this is the only peer that has sent a want for the CID
		// and the want hasn't already been counted as a want-have
		// and the want hasn't already been counted as a broadcast want,
		// increment the want gauge
		if len(peers) == 1 && !exists && !pwm.broadcastWants.has(c) {
			pwm.wantGauge.Inc()
		}
=======
		// If the want-block hasn't been sent to the peer
		if pws.wantBlocks.Has(c) {
			continue
		}

		// Increment the want gauges
		peerCounts := pwm.wantPeerCounts(c)
		if peerCounts.wantBlock == 0 {
			pwm.wantBlockGauge.Inc()
		}
		if !peerCounts.wanted() {
			pwm.wantGauge.Inc()
		}

		// Make sure the CID is no longer recorded as a want-have
		pws.wantHaves.Remove(c)

		// Record that the CID was sent as a want-block
		pws.wantBlocks.Add(c)

		// Add the CID to the results
		fltWantBlks = append(fltWantBlks, c)

		// Update the reverse index
		pwm.reverseIndexAdd(c, p)
>>>>>>> f29c774e
	}

	// Iterate over the requested want-haves
	fltWantHvs := make([]cid.Cid, 0, len(wantHaves))
	for _, c := range wantHaves {
		// Record that the CID was sent to the peer as a want-have
		wi, exists := pws.wants[c]

		// If a want for this CID has already been sent to the peer
		if exists {
			// Add this session to the sessions who've sent the want to the peer
			wi.sessions[sid] = struct{}{}
		} else {
			// A want has not been sent to the peer for this CID, so create wantInfo
			pws.wants[c] = &wantInfo{
				tp: wantTypeHave,
				sessions: map[uint64]struct{}{
					sid: struct{}{},
				},
			}
		}

		// Check whether this is the first session that wants this block
		if exists {
			continue
		}

<<<<<<< HEAD
		// Update the reverse index
		peers := pwm.reverseIndexAdd(c, p)
=======
		// If the CID has not been sent as a want-block or want-have
		if !pws.wantBlocks.Has(c) && !pws.wantHaves.Has(c) {
			// Increment the total wants gauge
			peerCounts := pwm.wantPeerCounts(c)
			if !peerCounts.wanted() {
				pwm.wantGauge.Inc()
			}

			// Record that the CID was sent as a want-have
			pws.wantHaves.Add(c)
>>>>>>> f29c774e

		// If we've already broadcasted this want, don't send another want-have.
		if pwm.broadcastWants.has(c) {
			continue
		}

<<<<<<< HEAD
		// Add the CID to the results
		fltWantHvs = append(fltWantHvs, c)

		// Increment the total wants gauge
		if len(peers) == 1 {
			pwm.wantGauge.Inc()
=======
			// Update the reverse index
			pwm.reverseIndexAdd(c, p)
>>>>>>> f29c774e
		}
	}

	// Send the want-blocks and want-haves to the peer
	pws.peerQueue.AddWants(fltWantBlks, fltWantHvs)
}

// Check each other peer to see if they have sent a want-block
// for the CID (they may have sent a want-have)
func (pwm *peerWantManager) otherPeerSentWantBlock(c cid.Cid, peers map[peer.ID]struct{}, thisPeer peer.ID) bool {
	for p := range peers {
		if p == thisPeer {
			continue
		}

		pws, ok := pwm.peerWants[p]
		if !ok {
			continue
		}

		if wi, ok := pws.wants[c]; ok && wi.tp == wantTypeBlock {
			return true
		}
	}

	return false
}

// sendCancels sends a cancel to each peer to which a corresponding want was
// sent. It will only send a cancel for keys that no session wants anymore.
func (pwm *peerWantManager) sendCancels(sid uint64, cancelKs []cid.Cid) {
	if len(cancelKs) == 0 {
		return
	}

<<<<<<< HEAD
	// Find which broadcast wants are ready to be removed
	bcstWants := make(map[cid.Cid]bool, len(cancelKs))
=======
	// Record how many peers have a pending want-block and want-have for each
	// key to be cancelled
	peerCounts := make(map[cid.Cid]wantPeerCnts, len(cancelKs))
	for _, c := range cancelKs {
		peerCounts[c] = pwm.wantPeerCounts(c)
	}

	// Create a buffer to use for filtering cancels per peer, with the
	// broadcast wants at the front of the buffer (broadcast wants are sent to
	// all peers)
	broadcastCancels := make([]cid.Cid, 0, len(cancelKs))
>>>>>>> f29c774e
	for _, c := range cancelKs {
		// Remove the broadcast want
		cancellable, isBcstWant := pwm.broadcastWants.remove(c, sid)

		// If the cancel is for a broadcast want
		if isBcstWant {
			// If this was the last session that wanted the broadcast want, it's
			// ready to be removed
			bcstWants[c] = cancellable
		}
	}

<<<<<<< HEAD
	// Allocate a single buffer to filter cancels per peer
	cancelBuffer := make([]cid.Cid, 0, len(cancelKs))

	cancelledWantBlocks := cid.NewSet()
	cancelledWantHaves := cid.NewSet()

=======
>>>>>>> f29c774e
	// Send cancels to a particular peer
	send := func(p peer.ID, pws *peerWant) {
		toCancel := cancelBuffer[:0]

		// For each cancel
		for _, c := range cancelKs {
<<<<<<< HEAD
			peerWantCancellable := false

			// Get the wantInfo for the key
			wi, isPeerWant := pws.wants[c]

			// If the key is wanted by this peer
			if isPeerWant {
				// If the want was from this session
				if _, ok := wi.sessions[sid]; ok {
					// Remove the session
					delete(wi.sessions, sid)

					// If this was the last session that wanted the key
					if len(wi.sessions) == 0 {
						// Send a cancel
						peerWantCancellable = true

						// Clean up the reverse index
						pwm.reverseIndexRemove(c, p)

						// Clean up the want info
						delete(pws.wants, c)
					}
				}
=======
			// Check if a want was sent for the key
			if !pws.wantBlocks.Has(c) && !pws.wantHaves.Has(c) {
				continue
>>>>>>> f29c774e
			}

			bcstWantCancellable, isBcstWant := bcstWants[c]

			// Cancel the want if this session was the last session that wanted
			// it in either the broadcast list or the peer want list, and there
			// are no other sessions that want it in either of those lists.
			peerStillWants := isPeerWant && !peerWantCancellable
			bcstStillWants := isBcstWant && !bcstWantCancellable
			if (bcstWantCancellable || peerWantCancellable) && !peerStillWants && !bcstStillWants {
				toCancel = append(toCancel, c)
			}

			// TODO: figure out this logic
			// Update the want gauges
			if peerWantCancellable {
				if wi.tp == wantTypeBlock {
					cancelledWantBlocks.Add(c)
				} else if !isBcstWant || bcstWantCancellable {
					cancelledWantHaves.Add(c)
				}
			} else if bcstWantCancellable {
				cancelledWantHaves.Add(c)
			}
		}

		// Send cancels to the peer
		if len(toCancel) > 0 {
			pws.peerQueue.AddCancels(toCancel)
		}
	}

	if len(bcstWants) > 0 {
		// If a broadcast want is being cancelled, send the cancel to all
		// peers
		for p, pws := range pwm.peerWants {
			send(p, pws)
		}
	} else {
		// Only send cancels to peers that received a corresponding want
		cancelPeers := make(map[peer.ID]struct{}, len(pwm.wantPeers[cancelKs[0]]))
		for _, c := range cancelKs {
			for p := range pwm.wantPeers[c] {
				cancelPeers[p] = struct{}{}
			}
		}
		for p := range cancelPeers {
			pws, ok := pwm.peerWants[p]
			if !ok {
				// Should never happen but check just in case
				log.Errorf("sendCancels - peerWantManager index missing peer %s", p)
				continue
			}

			send(p, pws)
		}
	}

<<<<<<< HEAD
	// Remove cancelled broadcast wants
	for c := range bcstWants {
		pwm.broadcastWants.remove(c, sid)

		// TODO: figure out this logic
		// Decrement the total wants gauge for broadcast wants
		if !cancelledWantHaves.Has(c) && !cancelledWantBlocks.Has(c) {
=======
	// Decrement the wants gauges
	for _, c := range cancelKs {
		peerCnts := peerCounts[c]

		// If there were any peers that had a pending want-block for the key
		if peerCnts.wantBlock > 0 {
			// Decrement the want-block gauge
			pwm.wantBlockGauge.Dec()
		}

		// If there was a peer that had a pending want or it was a broadcast want
		if peerCnts.wanted() {
			// Decrement the total wants gauge
>>>>>>> f29c774e
			pwm.wantGauge.Dec()
		}
	}

<<<<<<< HEAD
	// TODO: figure out this logic
	// Decrement the total wants gauge for peer wants
	_ = cancelledWantHaves.ForEach(func(c cid.Cid) error {
		pwm.wantGauge.Dec()
		return nil
	})
	_ = cancelledWantBlocks.ForEach(func(c cid.Cid) error {
		pwm.wantGauge.Dec()
		pwm.wantBlockGauge.Dec()
		return nil
	})
}

// unwanted filters the keys for those that are no longer wanted by any session
func (pwm *peerWantManager) unwanted(ks []cid.Cid) []cid.Cid {
	unw := make([]cid.Cid, 0, len(ks))
	for _, c := range ks {
		if pwm.broadcastWants.has(c) {
			continue
		}

		if _, ok := pwm.wantPeers[c]; ok {
			continue
		}

		unw = append(unw, c)
=======
	// Remove cancelled broadcast wants
	for _, c := range broadcastCancels {
		pwm.broadcastWants.Remove(c)
	}

	// Batch-remove the reverse-index. There's no need to clear this index
	// peer-by-peer.
	for _, c := range cancelKs {
		delete(pwm.wantPeers, c)
>>>>>>> f29c774e
	}
}

// wantPeerCnts stores the number of peers that have pending wants for a CID
type wantPeerCnts struct {
	// number of peers that have a pending want-block for the CID
	wantBlock int
	// number of peers that have a pending want-have for the CID
	wantHave int
	// whether the CID is a broadcast want
	isBroadcast bool
}

// wanted returns true if any peer wants the CID or it's a broadcast want
func (pwm *wantPeerCnts) wanted() bool {
	return pwm.wantBlock > 0 || pwm.wantHave > 0 || pwm.isBroadcast
}

// wantPeerCounts counts how many peers have a pending want-block and want-have
// for the given CID
func (pwm *peerWantManager) wantPeerCounts(c cid.Cid) wantPeerCnts {
	blockCount := 0
	haveCount := 0
	for p := range pwm.wantPeers[c] {
		pws, ok := pwm.peerWants[p]
		if !ok {
			log.Errorf("reverse index has extra peer %s for key %s in peerWantManager", string(p), c)
			continue
		}

		if pws.wantBlocks.Has(c) {
			blockCount++
		} else if pws.wantHaves.Has(c) {
			haveCount++
		}
	}

<<<<<<< HEAD
	return unw
=======
	return wantPeerCnts{blockCount, haveCount, pwm.broadcastWants.Has(c)}
>>>>>>> f29c774e
}

// Add the peer to the list of peers that have sent a want with the cid
func (pwm *peerWantManager) reverseIndexAdd(c cid.Cid, p peer.ID) map[peer.ID]struct{} {
	peers, ok := pwm.wantPeers[c]
	if !ok {
		peers = make(map[peer.ID]struct{}, 10)
		pwm.wantPeers[c] = peers
	}
	peers[p] = struct{}{}
	return peers
}

// Remove the peer from the list of peers that have sent a want with the cid
func (pwm *peerWantManager) reverseIndexRemove(c cid.Cid, p peer.ID) {
	if peers, ok := pwm.wantPeers[c]; ok {
		delete(peers, p)
		if len(peers) == 0 {
			delete(pwm.wantPeers, c)
		}
	}
}

// GetWantBlocks returns the set of all want-blocks sent to all peers
func (pwm *peerWantManager) getWantBlocks() []cid.Cid {
	res := cid.NewSet()

	// Iterate over all known peers
	for _, pws := range pwm.peerWants {
		// Iterate over all want-blocks
		for c, wi := range pws.wants {
			// Add the CID to the results
			if wi.tp == wantTypeBlock {
				res.Add(c)
			}
		}
	}

	return res.Keys()
}

// GetWantHaves returns the set of all want-haves sent to all peers
func (pwm *peerWantManager) getWantHaves() []cid.Cid {
	res := cid.NewSet()

	// Iterate over all peers with active wants.
	for _, pws := range pwm.peerWants {
		// Iterate over all want-haves
		for c, wi := range pws.wants {
			// Add the CID to the results
			if wi.tp == wantTypeHave {
				res.Add(c)
			}
		}
	}

	// Add broadcast want-haves
	for c := range pwm.broadcastWants {
		res.Add(c)
	}

	return res.Keys()
}

// GetWants returns the set of all wants (both want-blocks and want-haves).
func (pwm *peerWantManager) getWants() []cid.Cid {
	res := pwm.broadcastWants.keys()

	// Iterate over all targeted wants, removing ones that are also in the
	// broadcast list.
	for c := range pwm.wantPeers {
		if !pwm.broadcastWants.has(c) {
			res = append(res, c)
		}
	}

	return res
}

func (pwm *peerWantManager) String() string {
	var b bytes.Buffer
	for p, ws := range pwm.peerWants {
		b.WriteString(fmt.Sprintf("Peer %s:\n", p))
		for c, wi := range ws.wants {
			tp := "want-have"
			if wi.tp == wantTypeBlock {
				tp = "want-block"
			}
			b.WriteString(fmt.Sprintf("  %s  %s\n", tp, c))
		}
	}
	return b.String()
}

// cidSessSet keeps track of which keys are wanted by which sessions
type cidSessSet map[cid.Cid]map[uint64]struct{}

func newCidSessSet() cidSessSet {
	return make(cidSessSet)
}

// has indicates whether any session wants the key
func (css cidSessSet) has(c cid.Cid) bool {
	_, ok := css[c]
	return ok
}

// keys returns an array of all keys
func (css cidSessSet) keys() []cid.Cid {
	ks := make([]cid.Cid, 0, len(css))
	for c := range css {
		ks = append(ks, c)
	}
	return ks
}

// add a session that wants the key
// returns true if this is the only session that wants the key
func (css cidSessSet) add(c cid.Cid, sid uint64) bool {
	s, ok := css[c]
	if !ok {
		css[c] = map[uint64]struct{}{sid: struct{}{}}
		return true
	}
	s[sid] = struct{}{}
	return false
}

// remove the session's interest in the key
// returns
// - true if this was the last session that was interested in the key
// - true if there was a session interested in the key
func (css cidSessSet) remove(c cid.Cid, sid uint64) (bool, bool) {
	s, ok := css[c]
	if !ok {
		return false, false
	}

	delete(s, sid)
	if len(s) == 0 {
		delete(css, c)
	}
	return len(s) == 0, true
}

// len returns the number of keys
func (css cidSessSet) len() int {
	return len(css)
}<|MERGE_RESOLUTION|>--- conflicted
+++ resolved
@@ -91,46 +91,18 @@
 		return
 	}
 
-<<<<<<< HEAD
-	for c, wi := range pws.wants {
+	for c := range pws.wants {
+		peerCountsBefore := pwm.wantPeerCounts(c)
+
 		// Clean up wants from the reverse index
-		removedLastPeer := pwm.reverseIndexRemove(c, p)
-		if !removedLastPeer {
-			continue
-		}
+		pwm.reverseIndexRemove(c, p)
 
 		// Decrement the want gauges
-		if wi.tp == wantTypeBlock {
+		peerCountsAfter := pwm.wantPeerCounts(c)
+		if peerCountsBefore.wantBlock > 0 && peerCountsAfter.wantBlock == 0 {
 			pwm.wantBlockGauge.Dec()
 		}
-		if !pwm.broadcastWants.has(c) {
-=======
-	// Clean up want-blocks
-	_ = pws.wantBlocks.ForEach(func(c cid.Cid) error {
-		// Clean up want-blocks from the reverse index
-		pwm.reverseIndexRemove(c, p)
-
-		// Decrement the gauges by the number of pending want-blocks to the peer
-		peerCounts := pwm.wantPeerCounts(c)
-		if peerCounts.wantBlock == 0 {
-			pwm.wantBlockGauge.Dec()
-		}
-		if !peerCounts.wanted() {
-			pwm.wantGauge.Dec()
-		}
-
-		return nil
-	})
-
-	// Clean up want-haves
-	_ = pws.wantHaves.ForEach(func(c cid.Cid) error {
-		// Clean up want-haves from the reverse index
-		pwm.reverseIndexRemove(c, p)
-
-		// Decrement the gauge by the number of pending want-haves to the peer
-		peerCounts := pwm.wantPeerCounts(c)
-		if !peerCounts.wanted() {
->>>>>>> f29c774e
+		if peerCountsBefore.wanted() && !peerCountsAfter.wanted() {
 			pwm.wantGauge.Dec()
 		}
 	}
@@ -192,7 +164,6 @@
 	// Iterate over the requested want-blocks
 	fltWantBlks := make([]cid.Cid, 0, len(wantBlocks))
 	for _, c := range wantBlocks {
-<<<<<<< HEAD
 		// Record that the CID was sent to the peer as a want-block
 		wi, exists := pws.wants[c]
 		sendWantBlock := !exists
@@ -224,53 +195,22 @@
 			continue
 		}
 
+		peerCountsBefore := pwm.wantPeerCounts(c)
+
+		// Update the reverse index
+		pwm.reverseIndexAdd(c, p)
+
+		// Increment the want gauges
+		peerCountsAfter := pwm.wantPeerCounts(c)
+		if peerCountsBefore.wantBlock == 0 && peerCountsAfter.wantBlock > 0 {
+			pwm.wantBlockGauge.Inc()
+		}
+		if !peerCountsBefore.wanted() && peerCountsAfter.wanted() {
+			pwm.wantGauge.Inc()
+		}
+
 		// Add the CID to the results
 		fltWantBlks = append(fltWantBlks, c)
-
-		// Update the reverse index
-		peers := pwm.reverseIndexAdd(c, p)
-
-		// If this is the only peer that sent a want for the CID
-		// or if no other peers sent want-block (they only sent want-have),
-		// increment the want-block gauge
-		if len(peers) == 1 || !pwm.otherPeerSentWantBlock(c, peers, p) {
-			pwm.wantBlockGauge.Inc()
-		}
-
-		// If this is the only peer that has sent a want for the CID
-		// and the want hasn't already been counted as a want-have
-		// and the want hasn't already been counted as a broadcast want,
-		// increment the want gauge
-		if len(peers) == 1 && !exists && !pwm.broadcastWants.has(c) {
-			pwm.wantGauge.Inc()
-		}
-=======
-		// If the want-block hasn't been sent to the peer
-		if pws.wantBlocks.Has(c) {
-			continue
-		}
-
-		// Increment the want gauges
-		peerCounts := pwm.wantPeerCounts(c)
-		if peerCounts.wantBlock == 0 {
-			pwm.wantBlockGauge.Inc()
-		}
-		if !peerCounts.wanted() {
-			pwm.wantGauge.Inc()
-		}
-
-		// Make sure the CID is no longer recorded as a want-have
-		pws.wantHaves.Remove(c)
-
-		// Record that the CID was sent as a want-block
-		pws.wantBlocks.Add(c)
-
-		// Add the CID to the results
-		fltWantBlks = append(fltWantBlks, c)
-
-		// Update the reverse index
-		pwm.reverseIndexAdd(c, p)
->>>>>>> f29c774e
 	}
 
 	// Iterate over the requested want-haves
@@ -293,69 +233,34 @@
 			}
 		}
 
-		// Check whether this is the first session that wants this block
+		// Check if a want for the CID was already sent to the peer
 		if exists {
 			continue
 		}
 
-<<<<<<< HEAD
+		peerCountsBefore := pwm.wantPeerCounts(c)
+
 		// Update the reverse index
-		peers := pwm.reverseIndexAdd(c, p)
-=======
-		// If the CID has not been sent as a want-block or want-have
-		if !pws.wantBlocks.Has(c) && !pws.wantHaves.Has(c) {
-			// Increment the total wants gauge
-			peerCounts := pwm.wantPeerCounts(c)
-			if !peerCounts.wanted() {
-				pwm.wantGauge.Inc()
-			}
-
-			// Record that the CID was sent as a want-have
-			pws.wantHaves.Add(c)
->>>>>>> f29c774e
+		pwm.reverseIndexAdd(c, p)
+
+		// If the CID has not been sent as a want-block, want-have or broadcast
+		peerCountsAfter := pwm.wantPeerCounts(c)
+		if !peerCountsBefore.wanted() && peerCountsAfter.wanted() {
+			// Increment the want gauge
+			pwm.wantGauge.Inc()
+		}
 
 		// If we've already broadcasted this want, don't send another want-have.
-		if pwm.broadcastWants.has(c) {
+		if peerCountsBefore.isBroadcast {
 			continue
 		}
 
-<<<<<<< HEAD
 		// Add the CID to the results
 		fltWantHvs = append(fltWantHvs, c)
-
-		// Increment the total wants gauge
-		if len(peers) == 1 {
-			pwm.wantGauge.Inc()
-=======
-			// Update the reverse index
-			pwm.reverseIndexAdd(c, p)
->>>>>>> f29c774e
-		}
 	}
 
 	// Send the want-blocks and want-haves to the peer
 	pws.peerQueue.AddWants(fltWantBlks, fltWantHvs)
-}
-
-// Check each other peer to see if they have sent a want-block
-// for the CID (they may have sent a want-have)
-func (pwm *peerWantManager) otherPeerSentWantBlock(c cid.Cid, peers map[peer.ID]struct{}, thisPeer peer.ID) bool {
-	for p := range peers {
-		if p == thisPeer {
-			continue
-		}
-
-		pws, ok := pwm.peerWants[p]
-		if !ok {
-			continue
-		}
-
-		if wi, ok := pws.wants[c]; ok && wi.tp == wantTypeBlock {
-			return true
-		}
-	}
-
-	return false
 }
 
 // sendCancels sends a cancel to each peer to which a corresponding want was
@@ -365,10 +270,6 @@
 		return
 	}
 
-<<<<<<< HEAD
-	// Find which broadcast wants are ready to be removed
-	bcstWants := make(map[cid.Cid]bool, len(cancelKs))
-=======
 	// Record how many peers have a pending want-block and want-have for each
 	// key to be cancelled
 	peerCounts := make(map[cid.Cid]wantPeerCnts, len(cancelKs))
@@ -376,11 +277,8 @@
 		peerCounts[c] = pwm.wantPeerCounts(c)
 	}
 
-	// Create a buffer to use for filtering cancels per peer, with the
-	// broadcast wants at the front of the buffer (broadcast wants are sent to
-	// all peers)
-	broadcastCancels := make([]cid.Cid, 0, len(cancelKs))
->>>>>>> f29c774e
+	// Find which broadcast wants are ready to be removed
+	bcstWants := make(map[cid.Cid]bool, len(cancelKs))
 	for _, c := range cancelKs {
 		// Remove the broadcast want
 		cancellable, isBcstWant := pwm.broadcastWants.remove(c, sid)
@@ -393,22 +291,15 @@
 		}
 	}
 
-<<<<<<< HEAD
 	// Allocate a single buffer to filter cancels per peer
 	cancelBuffer := make([]cid.Cid, 0, len(cancelKs))
 
-	cancelledWantBlocks := cid.NewSet()
-	cancelledWantHaves := cid.NewSet()
-
-=======
->>>>>>> f29c774e
 	// Send cancels to a particular peer
 	send := func(p peer.ID, pws *peerWant) {
 		toCancel := cancelBuffer[:0]
 
 		// For each cancel
 		for _, c := range cancelKs {
-<<<<<<< HEAD
 			peerWantCancellable := false
 
 			// Get the wantInfo for the key
@@ -429,15 +320,10 @@
 						// Clean up the reverse index
 						pwm.reverseIndexRemove(c, p)
 
-						// Clean up the want info
+						// Clean up the want info for the key
 						delete(pws.wants, c)
 					}
 				}
-=======
-			// Check if a want was sent for the key
-			if !pws.wantBlocks.Has(c) && !pws.wantHaves.Has(c) {
-				continue
->>>>>>> f29c774e
 			}
 
 			bcstWantCancellable, isBcstWant := bcstWants[c]
@@ -450,18 +336,6 @@
 			if (bcstWantCancellable || peerWantCancellable) && !peerStillWants && !bcstStillWants {
 				toCancel = append(toCancel, c)
 			}
-
-			// TODO: figure out this logic
-			// Update the want gauges
-			if peerWantCancellable {
-				if wi.tp == wantTypeBlock {
-					cancelledWantBlocks.Add(c)
-				} else if !isBcstWant || bcstWantCancellable {
-					cancelledWantHaves.Add(c)
-				}
-			} else if bcstWantCancellable {
-				cancelledWantHaves.Add(c)
-			}
 		}
 
 		// Send cancels to the peer
@@ -496,45 +370,25 @@
 		}
 	}
 
-<<<<<<< HEAD
-	// Remove cancelled broadcast wants
-	for c := range bcstWants {
-		pwm.broadcastWants.remove(c, sid)
-
-		// TODO: figure out this logic
-		// Decrement the total wants gauge for broadcast wants
-		if !cancelledWantHaves.Has(c) && !cancelledWantBlocks.Has(c) {
-=======
 	// Decrement the wants gauges
 	for _, c := range cancelKs {
-		peerCnts := peerCounts[c]
+		peerCntsBefore := peerCounts[c]
+		peerCntsAfter := pwm.wantPeerCounts(c)
 
 		// If there were any peers that had a pending want-block for the key
-		if peerCnts.wantBlock > 0 {
+		// that has now been cancelled
+		if peerCntsBefore.wantBlock > 0 && peerCntsAfter.wantBlock == 0 {
 			// Decrement the want-block gauge
 			pwm.wantBlockGauge.Dec()
 		}
 
 		// If there was a peer that had a pending want or it was a broadcast want
-		if peerCnts.wanted() {
+		// and now there isn't
+		if peerCntsBefore.wanted() && !peerCntsAfter.wanted() {
 			// Decrement the total wants gauge
->>>>>>> f29c774e
 			pwm.wantGauge.Dec()
 		}
 	}
-
-<<<<<<< HEAD
-	// TODO: figure out this logic
-	// Decrement the total wants gauge for peer wants
-	_ = cancelledWantHaves.ForEach(func(c cid.Cid) error {
-		pwm.wantGauge.Dec()
-		return nil
-	})
-	_ = cancelledWantBlocks.ForEach(func(c cid.Cid) error {
-		pwm.wantGauge.Dec()
-		pwm.wantBlockGauge.Dec()
-		return nil
-	})
 }
 
 // unwanted filters the keys for those that are no longer wanted by any session
@@ -550,18 +404,9 @@
 		}
 
 		unw = append(unw, c)
-=======
-	// Remove cancelled broadcast wants
-	for _, c := range broadcastCancels {
-		pwm.broadcastWants.Remove(c)
-	}
-
-	// Batch-remove the reverse-index. There's no need to clear this index
-	// peer-by-peer.
-	for _, c := range cancelKs {
-		delete(pwm.wantPeers, c)
->>>>>>> f29c774e
-	}
+	}
+
+	return unw
 }
 
 // wantPeerCnts stores the number of peers that have pending wants for a CID
@@ -591,29 +436,30 @@
 			continue
 		}
 
-		if pws.wantBlocks.Has(c) {
+		wi, ok := pws.wants[c]
+		if !ok {
+			log.Errorf("index missing key %s for peer %s in reverse index in peerWantManager", c, string(p))
+			continue
+		}
+
+		if wi.tp == wantTypeBlock {
 			blockCount++
-		} else if pws.wantHaves.Has(c) {
+		} else {
 			haveCount++
 		}
 	}
 
-<<<<<<< HEAD
-	return unw
-=======
-	return wantPeerCnts{blockCount, haveCount, pwm.broadcastWants.Has(c)}
->>>>>>> f29c774e
+	return wantPeerCnts{blockCount, haveCount, pwm.broadcastWants.has(c)}
 }
 
 // Add the peer to the list of peers that have sent a want with the cid
-func (pwm *peerWantManager) reverseIndexAdd(c cid.Cid, p peer.ID) map[peer.ID]struct{} {
+func (pwm *peerWantManager) reverseIndexAdd(c cid.Cid, p peer.ID) {
 	peers, ok := pwm.wantPeers[c]
 	if !ok {
 		peers = make(map[peer.ID]struct{}, 10)
 		pwm.wantPeers[c] = peers
 	}
 	peers[p] = struct{}{}
-	return peers
 }
 
 // Remove the peer from the list of peers that have sent a want with the cid
